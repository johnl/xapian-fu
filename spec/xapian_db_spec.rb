require 'xapian'
require File.expand_path('../lib/xapian_fu.rb', File.dirname(__FILE__))
include XapianFu
require 'fileutils'
require 'date'

# Will be deleted
tmp_dir = '/tmp/xapian_fu_test.db'

describe XapianDb do
  before do
    FileUtils.rm_rf tmp_dir if File.exists?(tmp_dir)
  end

  describe "new" do
    it "should make an in-memory database by default" do
      xdb = XapianDb.new
      xdb.ro.should be_a_kind_of(Xapian::Database)
      xdb.rw.should === xdb.ro
    end

    it "should make an on-disk database when given a :dir option" do
      xdb = XapianDb.new(:dir => tmp_dir, :create => true)
      xdb.rw
      File.exists?(tmp_dir).should be_true
      xdb.should respond_to(:dir)
      xdb.dir.should == tmp_dir
      xdb.rw.should be_a_kind_of(Xapian::WritableDatabase)
      xdb.ro.should be_a_kind_of(Xapian::Database)
    end

  end

  it "should lazily create the on-disk database when rw is used" do
    xdb = XapianDb.new(:dir => tmp_dir, :create => true)
    File.exists?(tmp_dir).should be_false
    xdb.rw
    File.exists?(tmp_dir).should be_true
  end

  it "should flush documents to the index when flush is called" do
    xdb = XapianDb.new(:dir => tmp_dir, :create => true)
    xdb.flush
    xdb.size.should == 0
    xdb << "Once upon a time"
    xdb.size.should == 0
    xdb.flush
    xdb.size.should == 1
  end

  it "should return a nice string when inspect is called" do
    XapianDb.new.inspect.should =~ /XapianDb/
  end

  describe "transaction" do
    it "should commit writes when the block completed successfully" do
      xdb = XapianDb.new(:dir => tmp_dir, :create => true)
      xdb << "Once upon a time"
      xdb.transaction do
        xdb << "Once upon a time"
        xdb.size.should == 1
      end
      xdb.flush
      xdb.size.should == 2
    end

    it "should serialize attempts at concurrent transactions" do
      xdb = XapianDb.new(:dir => tmp_dir, :create => true)
      thread = Thread.new do
        xdb.transaction do
          sleep 0.1
          xdb << "Once upon a time"
          sleep 0.1
          xdb << "Once upon a time"
        end
      end
      xdb.transaction do
        xdb << "Once upon a time"
        sleep 0.1
        xdb << "Once upon a time"
      end
      thread.join
      xdb.flush
      xdb.size.should == 4
    end

    it "should abort a transaction on an exception" do
      xdb = XapianDb.new(:dir => tmp_dir, :create => true)
      xdb << "Once upon a time"
      begin
        xdb.transaction do
          xdb << "Once upon a time"
          raise StandardError
        end
      rescue StandardError
      end
      xdb.flush
      xdb.size.should == 1
    end
  end

  describe "documents" do

    it "should return a new XapianDoc with the db set on new" do
      xdb = XapianDb.new
      doc = xdb.documents.new
      doc.should be_a_kind_of XapianDoc
      doc.db.should == xdb
    end

    it "should raise a XapianFu::DocNotFound error on find if the document doesn't exist" do
      xdb = XapianDb.new
      xdb << "once upon a time"
      xdb.flush
      lambda { xdb.documents.find(10) }.should raise_error XapianFu::DocNotFound
    end

    it "should retrieve documents with the find method" do
      xdb = XapianDb.new
      xdb << "Once upon a time"
      xdb.flush
      xdb.documents.find(1).should be_a_kind_of(XapianDoc)
    end

    it "should retrieve documents like an array and return a XapianDoc" do
      xdb = XapianDb.new
      xdb << "once upon a time"
      xdb.flush
      xdb.documents[1].should be_a_kind_of(XapianDoc)
    end

    it "should provide the id of retrieved documents" do
      xdb = XapianDb.new
      xdb << "once upon a time"
      xdb.documents[1].id.should == 1
    end

    it "should set the db field for the retrieved XapianDoc" do
      xdb = XapianDb.new
      xdb << "once upon a time"
      xdb.documents[1].db.should == xdb
    end

    it "should delete docs by id" do
      xdb = XapianDb.new
      doc = xdb << XapianDoc.new("Once upon a time")
      xdb.flush
      xdb.size.should == 1
      xdb.documents.delete(doc.id).should == 1
      xdb.flush
      xdb.size.should == 0
    end

    it "should handle being asked to delete docs that don't exist in the db" do
      xdb = XapianDb.new
      doc = xdb << XapianDoc.new("Once upon a time")
      xdb.flush
      xdb.documents.delete(100000).should == nil
    end

    describe "max" do
      it "should return the doc with the highest id" do
        xdb = XapianDb.new
        xdb << { :id => 20 }
        xdb << { :id => 9 }
        xdb << { :id => 15 }
        xdb.flush
        xdb.documents.max.id.should == 20
      end

      it "should return the doc with the highest specified stored value" do
        xdb = XapianDb.new(:fields => { :number => { :store => true } })
        xdb << { :id => 8, :number => "200" }
        xdb << { :id => 9, :number => "300" }
        xdb << { :id => 15, :number => "100"  }
        xdb.flush
        xdb.documents.max(:number).id.should == 9
      end
    end
  end

  describe "when indexing" do
    it "should index a XapianDoc" do
      xdb = XapianDb.new
      xdb << XapianDoc.new({ :text => "once upon a time", :title => "A story" })
      xdb.flush
      xdb.size.should == 1
    end

    it "should index a Hash" do
      xdb = XapianDb.new
      xdb << { :text => "once upon a time", :title => "A story" }
      xdb.flush
      xdb.size.should == 1
    end

    it "should index a string" do
      xdb = XapianDb.new
      xdb << "once upon a time"
      xdb.size.should == 1
      xdb << XapianDoc.new("once upon a time")
      xdb.size.should == 2
    end

    it "should generate boolean terms for multiple values" do
      xdb = XapianDb.new(:dir => tmp_dir, :create => true,
                         :fields => {
                           :name => { :index => true },
                           :colors => { :boolean => true }
                         }
                        )

      xdb << {:name => "Foo", :colors => [:red, :black]}
      xdb << {:name => "Foo", :colors => [:red, :green]}
      xdb << {:name => "Foo", :colors => [:blue, :yellow]}

      xdb.flush

      xdb.search("foo", :filter => {:colors => [:red]}).map(&:id).should == [1, 2]
      xdb.search("foo", :filter => {:colors => [:black, :green]}).map(&:id).should == [1, 2]

      xdb.search("red").should be_empty
    end

    it "should index boolean terms if asked to" do
      xdb = XapianDb.new(:dir => tmp_dir, :create => true,
                         :fields => {
                           :name   => { :index => true },
                           :colors => { :index => true, :boolean => true }
                         }
                        )

      xdb << {:name => "Foo", :colors => [:red, :black]}
      xdb << {:name => "Foo", :colors => [:red, :green]}
      xdb << {:name => "Foo", :colors => [:blue, :yellow]}

      xdb.flush

      xdb.search("foo", :filter => {:colors => [:red]}).map(&:id).should == [1, 2]
      xdb.search("foo", :filter => {:colors => [:black, :green]}).map(&:id).should == [1, 2]

      xdb.search("red").map(&:id).should == [1, 2]
    end

  end

  describe "search" do
    it "should return a list of XapianDocs with the weight and match set" do
      xdb = XapianDb.new
      xdb << XapianDoc.new(:title => 'once upon a time')
      xdb << XapianDoc.new(:title => 'three little pings')
      results = xdb.search("pings")
      results.should be_a_kind_of Array
      results.size.should == 1
      results.first.should be_a_kind_of XapianDoc
      results.first.match.should be_a_kind_of Xapian::Match
      results.first.weight.should be_a_kind_of Float
    end

    it "should collapse results by the value specified by the :collapse option" do
      xdb = XapianDb.new(:collapsible => :group)
      alpha1 = xdb << XapianDoc.new(:words => "cow dog cat", :group => "alpha")
      alpha2 = xdb << XapianDoc.new(:words => "cow dog", :group => "alpha")
      beta1  = xdb << XapianDoc.new(:words => "cow", :group => "beta")
      results = xdb.search("cow dog cat", :collapse => :group, :default_op => :or)
      results.should == [alpha1, beta1]
    end

    it "should do a case-insensitive boolean AND search by default" do
      xdb = XapianDb.new
      doc1 = xdb << "cow dog cat"
      doc2 = xdb << "cow dog"
      xdb.search("cow dog cat").should == [doc1]
    end

    it "should do a case-sensitive boolean search when the :boolean_anycase option is set to false" do
      pending
      xdb = XapianDb.new
      doc1 = xdb << "cow dog"
      doc2 = xdb << "COW dog"
      xdb.search("cow", :boolean_anycase => false).should == [doc1]
      xdb.search("COW", :boolean_anycase => false).should == [doc2]
    end

    it "should allow LOVEHATE style queries by default" do
      xdb = XapianDb.new
      doc1 = xdb << "cow dog cat moose"
      doc2 = xdb << "cow dog"
      doc3 = xdb << "cow dog moose"
      doc4 = xdb << "cow moose"
      xdb.search("cow +dog -cat", :default_op => :or).should == [doc2, doc3]
    end

    it "should do a boolean OR search when :default_op option is set to :or" do
      xdb = XapianDb.new
      doc1 = xdb << "cow dog cat"
      doc2 = xdb << "cow dog"
      xdb.search("cow dog cat", :default_op => :or).should == [doc1, doc2]
    end

    it "should allow a wildcard search by default" do
      xdb = XapianDb.new
      doc1 = xdb << "fox"
      doc2 = xdb << "follow"
      doc3 = xdb << "fantastic"
      xdb.search("fo*").should == [doc1, doc2]
    end

    it "should ignore wildcard searches when the :wildcards option is false" do
      xdb = XapianDb.new
      doc1 = xdb << "fox"
      doc2 = xdb << "follow"
      doc3 = xdb << "fo"
      xdb.search("fo*", :wildcards => false).should == [doc3]
    end

    it "should provide a corrected spelling string by default" do
      xdb = XapianDb.new(:dir => tmp_dir + 'corrected_spelling', :create => true,
                         :overwrite => true)
      xdb << "there is a mouse in this building"
      xdb.flush
      results = xdb.search("there was a moose at our building")
      results.corrected_query.should == "there was a mouse at our building"
    end

    it "should not provide corrected spellings when disabled" do
      xdb = XapianDb.new(:dir => tmp_dir + 'no_corrected_spelling', :create => true,
                         :overwrite => true, :spelling => false)
      xdb << "there is a mouse in this house"
      xdb.flush
      results = xdb.search("there was a moose at our house")
      results.corrected_query.should == ""
    end

    it "should do phrase matching when the :phrase option is set" do
      xdb = XapianDb.new
      doc1 = xdb << "the dog growls at the guitar"
      doc2 = xdb << "the cat growls at the dog"
      xdb.search('"the dog growls"').should == [doc1, doc2]
      xdb.search('"the dog growls"', :phrase => true).should == [doc1]
    end

    it "should do phrase matching on fields" do
      xdb = XapianDb.new(:fields => [:title])
      doc1 = xdb << { :title => "the dog growls", :body => "at the guitar" }
      doc2 = xdb << { :title => "the cat growls", :body => "at the dog" }
      xdb.search('title:"the dog growls"', :phrase => true).should == [doc1]
      xdb.search('title:"at the guitar"', :phrase => true).should == []
    end


    it "should do phrase matching by default when then :default_op option is :phrase" do
      pending
    end

    it "should do AND_MAYBE matching by default when the :default_op option is :and_maybe" do
      pending
    end

    it "should do PURE_NOT matching by default when the :default_op option is :pure_not" do
      pending
    end

    it "should page results when given the :page and :per_page options" do
      xdb = XapianDb.new
      content = "word"
      200.times { xdb << XapianDoc.new(content) }
      xdb.size.should == 200
      results = xdb.search(content, :page => 1, :per_page => 12)
      results.first.id.should == 1
      results.size.should == 12
      results = xdb.search(content, :page => 5, :per_page => 18)
      results.first.id.should == 18 * 4 + 1
      results.size.should == 18
      results = xdb.search(content, :page => 100, :per_page => 12)
      results.size.should == 0
    end

    it "should limit results when the :limit option is given" do
      xdb = XapianDb.new
      content = "word"
      30.times { xdb << XapianDoc.new(content) }
      xdb.size.should == 30
      results = xdb.search(content, :limit => 16)
      results.size.should == 16
    end

    it "should return an array that can be used with will_paginate" do
      xdb = XapianDb.new
      content = "word"
      30.times { xdb << XapianDoc.new(content) }
      xdb.size.should == 30
      results = xdb.search(content, :page => 1, :per_page => 16)
      results.should be_a_kind_of XapianFu::ResultSet
      results.per_page.should == 16
      results.current_page.should == 1
      results.total_entries.should == 30
      results.total_pages.should == 2
      results.previous_page.should == nil
      results.next_page.should == 2
      results.offset.should == 0
      results = xdb.search(content, :page => 2, :per_page => 16)
      results.current_page.should == 2
      results.previous_page.should == 1
      results.next_page.should == nil
      results.offset.should == 16
    end

    it "should do searches with and without field names" do
      xdb = XapianDb.new(:fields => [:name, :partner])
      john = xdb << { :name => "John", :partner => "Louisa" }
      katherine = xdb << { :name => "Katherine", :partner => "John" }
      louisa = xdb << { :name => "Louisa", :partner => "John" }
      xdb.search("name:john").should == [john]
      xdb.search("partner:john").should == [katherine, louisa]
      xdb.search("partner:louisa").should == [john]
      xdb.search("louisa").should == [john,louisa]
      xdb.search("john").should == [john,katherine,louisa]
      xdb.search("john -name:john").should == [katherine,louisa]
    end

    it "should recognize synonyms" do
      xdb = XapianDb.new(:dir => tmp_dir + 'synonyms', :create => true,
                         :fields => [:name], :overwrite => true)

      xdb << {:name => "john"}
      xdb.flush

      xdb.search("jon", :synonyms => true).should be_empty

      xdb.add_synonym("jon", "john")
      xdb.flush

      xdb.search("jon").should be_empty
      xdb.search("jon", :synonyms => true).should_not be_empty
    end

<<<<<<< HEAD
    it "should allow to search by boolean terms" do
      xdb = XapianDb.new(:dir => tmp_dir, :create => true,
                         :fields => {
                           :name => { :index => true },
                           :age => { :boolean => true },
                           :city => { :boolean => true }
                         }
                        )

      xdb << {:name => "John A", :age => 10, :city => "London"}
      xdb << {:name => "John B", :age => 11, :city => "Liverpool"}
      xdb << {:name => "John C", :age => 12, :city => "Liverpool"}

      xdb.flush

      xdb.search("john").size.should == 3
      xdb.search("john", :filter => {:age => 10}).map(&:id).should == [1]
      xdb.search("john", :filter => {:age => [10, 12]}).map(&:id).should == [1, 3]

      xdb.search("john", :filter => {:age => 10, :city => "Liverpool"}).map(&:id).should == []
      xdb.search("john", :filter => {:city => "Liverpool"}).map(&:id).should == [2, 3]
      xdb.search("john", :filter => {:age => 11..15, :city => "Liverpool"}).map(&:id).should == [2, 3]

      xdb.search("liverpool").should be_empty
      xdb.search("city:liverpool").map(&:id).should == [2, 3]
=======
    describe "special queries" do
      before do
        @xdb = XapianDb.new
        @xdb << "Doc 1"
        @xdb << "Doc 2"
      end

      it "should return empty array on MatchNothing" do
        @xdb.search(Xapian::Query::MatchNothing).should be_empty
      end

      it "should return all documents on MatchAll" do
        @xdb.search(Xapian::Query::MatchAll).length.should eq 2
      end
>>>>>>> 9be11482
    end
  end

  describe "filtering" do
    before do
      @xdb = XapianDb.new(
        :dir => tmp_dir, :create => true, :overwrite => true,
        :fields => {
          :name      => { :index => true },
          :age       => { :type => Integer, :sortable => true },
          :height    => { :type => Float, :sortable => true }
        }
      )
    end

    it "should filter results using value ranges" do
      @xdb << {:name => "John",   :age => 30, :height => 1.8}
      @xdb << {:name => "John",   :age => 35, :height => 1.9}
      @xdb << {:name => "John",   :age => 40, :height => 1.7}
      @xdb << {:name => "Markus", :age => 35, :height => 1.7}
      @xdb.flush

      # Make sure we're combining queries using OP_FILTER by comparing
      # the weights with and without filtering.
      @xdb.search("markus")[0].weight.should == @xdb.search("markus", :filter => {:age => "35"})[0].weight

      @xdb.search("john", :filter => {:age => "10..20"}).should be_empty

      @xdb.search("john", :filter => {:age => "10..30"}).map(&:id).should == [1]
      @xdb.search("john", :filter => {:age => "35.."}).map(&:id).should == [2, 3]
      @xdb.search("john", :filter => {:age => "..35"}).map(&:id).should == [1, 2]
      @xdb.search("john", :filter => {:age => ["..30", "40.."]}).map(&:id).should == [1, 3]

      @xdb.search("john", :filter => {:age => "10..30", :height => "1.8"}).map(&:id).should == [1]
      @xdb.search("john", :filter => {:age => "10..30", :height => "..1.8"}).map(&:id).should == [1]
      @xdb.search("john", :filter => {:age => "10..30", :height => "1.9.."}).should be_empty
    end
  end

  describe "add_doc" do
    it "should return a XapianDoc with an id" do
      xdb = XapianDb.new
      doc = XapianDoc.new("once upon a time")
      doc.id.should == nil
      new_doc = xdb << doc
      new_doc.id.should == 1
    end

    it "should add new docs with the given id" do
      xdb = XapianDb.new
      doc = xdb << XapianDoc.new(:id => 0xbeef, :title => "Once upon a time")
      xdb.documents[0xbeef].id.should == 0xbeef
      doc.id.should == 0xbeef
    end

    it "should replace docs that already have an id when adding to the db" do
      xdb = XapianDb.new
      doc = xdb << XapianDoc.new("Once upon a time")
      xdb.size.should == 1
      doc.id.should == 1
      updated_doc = xdb << doc
      xdb.size.should == 1
      updated_doc.id.should == doc.id
    end

    it "should store no fields by default" do
      xdb = XapianDb.new
      xdb << XapianDoc.new(:title => "Once upon a time")
      xdb.flush
      xdb.documents.find(1).values[:title].should be_empty
    end

    it "should store fields declared to be stored as values" do
      xdb = XapianDb.new(:fields => { :title => { :store => true } })
      xdb << XapianDoc.new(:title => "Once upon a time", :author => "Jim Jones")
      doc = xdb.documents.find(1)
      doc.values[:title].should == "Once upon a time"
      doc.values[:author].should be_empty
    end

    it "should store values declared as to be sortable" do
      xdb = XapianDb.new(:sortable => :age)
      xdb << XapianDoc.new(:age => "32", :author => "Jim Jones")
      doc = xdb.documents.find(1)
      doc.values.fetch(:age).should == "32"
    end

    it "should allow range searches on sortable values with prefixes" do
      xdb = XapianDb.new(:fields => { :price => { :type => Integer, :sortable => true, :range_prefix => "$" } })

      xdb << XapianDoc.new(:price => 10)
      xdb << XapianDoc.new(:price => 20)
      xdb << XapianDoc.new(:price => 15)

      docs = xdb.search("$10..15")

      docs.map { |d| d.id }.should == [1, 3]
    end

    it "should allow range searches on sortable values with postfixes" do
      xdb = XapianDb.new(:fields => { :age => { :type => Integer, :sortable => true, :range_postfix => "y" } })

      xdb << XapianDoc.new(:age => 32)
      xdb << XapianDoc.new(:age => 40)
      xdb << XapianDoc.new(:age => 35)

      docs = xdb.search("32..35y")

      docs.map { |d| d.id }.should == [1, 3]
    end

    it "should allow range queries without prefixes" do
      xdb = XapianDb.new(:fields => {
        :price => { :type => Integer, :sortable => true, :range_prefix => "$" },
        :age => { :type => Integer, :sortable => true }
      })

      xdb << XapianDoc.new(:price => 10, :age => 40)
      xdb << XapianDoc.new(:price => 20, :age => 35)
      xdb << XapianDoc.new(:price => 45, :age => 30)

      docs = xdb.search("$20..40 OR age:40..50")

      docs.map { |d| d.id }.should == [1, 2]
    end

    it "should store values declared as to be collapsible" do
      xdb = XapianDb.new(:collapsible => :group_id)
      xdb << XapianDoc.new(:group_id => "666", :author => "Jim Jones")
      doc = xdb.documents.find(1)
      doc.values.fetch(:group_id).should == "666"
    end

    it "should store data in the database" do
      xdb = XapianDb.new
      xdb << XapianDoc.new({ :text => "once upon a time" }, :data => Marshal::dump({ :thing => 0xdeadbeef }))
      xdb.size.should == 1
      doc = xdb.documents[1]
      Marshal::load(doc.data).should == { :thing => 0xdeadbeef }
    end
  end

  describe "search results sort order" do
    before(:each) do
      @xdb = XapianDb.new(:sortable => :number)
      @expected_results = []
      @expected_results << (@xdb << XapianDoc.new(:words => "cow dog", :number => 3, :relevance => 2))
      @expected_results << (@xdb << XapianDoc.new(:words => "cow dog cat", :number => 1, :relevance => 3))
      @expected_results << (@xdb << XapianDoc.new(:words => "cow", :number => 2, :relevance => 1))
    end

    it "should be by search result weight by default" do
      results = @xdb.search("cow dog cat", :default_op => :or)
      results.should == @expected_results.sort_by { |r| r.fields[:relevance] }.reverse
    end

    it "should be by the value specified in descending numerical order" do
      results = @xdb.search("cow dog cat", :default_op => :or, :order => :number)
      results.should == @expected_results.sort_by { |r| r.fields[:number] }
    end

    it "should be reversed when the reverse option is set to true" do
      results = @xdb.search("cow dog cat", :default_op => :or, :order => :number, :reverse => true)
      results.should == @expected_results.sort_by { |r| r.fields[:number] }.reverse
    end

    it "should be by the id when specified and in ascending numerical order by default" do
      results = @xdb.search("cow dog cat", :default_op => :or, :order => :id)
      results.should == @expected_results.sort_by { |r| r.id }
    end

    it "should be by the id in descending numerical order when specified" do
      results = @xdb.search("cow dog cat", :default_op => :or, :order => :id, :reverse => true)
      results.should == @expected_results.sort_by { |r| r.id }.reverse
    end

  end

  describe "stemmer" do
    it "should return an english stemmer by default" do
      xdb = XapianDb.new
      xdb.stemmer.call("fishing").should == "fish"
      xdb.stemmer.call("contournait").should == "contournait"
    end
    it "should return a stemmer for the database language" do
      xdb = XapianDb.new(:language => :french)
      xdb.stemmer.call("contournait").should == "contourn"
      xdb.stemmer.call("fishing").should == "fishing"
    end
  end

  describe "stopper" do
    it "should return an english stopper by default" do
      xdb = XapianDb.new
      xdb.stopper.call("and").should == true
      xdb.stopper.call("avec").should == false
    end
    it "should return a stopper for the database language" do
      xdb = XapianDb.new(:language => :french)
      xdb.stopper.call("avec").should == true
      xdb.stopper.call("and").should == false
    end
  end

  describe "fields" do
    it "should return a hash of field names set as an array with the :fields option using String as the default type" do
      xdb = XapianDb.new(:fields => [:name, :age])
      xdb.fields[:name].should == String
      xdb.fields[:age].should == String
    end

    it "should return a hash of field names set as a hash with the :fields option" do
      xdb = XapianDb.new(:fields => { :name => String, :gender => String,
                           :age => { :type => Fixnum } })
      xdb.fields[:name].should == String
      xdb.fields[:gender].should == String
      xdb.fields[:age].should == Fixnum
    end

    it "should return an empty array by default" do
      XapianDb.new.fields.keys.should be_empty
    end

  end

  describe "stored_values" do
    it "should return an array of field names passed in the :store option" do
      xdb = XapianDb.new(:store => [:name, :title])
      xdb.store_values.should == [:name, :title]
    end

    it "should return an array of fields defined as storable in the :fields option" do
      xdb = XapianDb.new(:fields => {
                           :name => { :store => true },
                           :title => { :store => true } })
      xdb.store_values.should include :name
      xdb.store_values.should include :title
    end

    it "should return an array of fields both passed in the :store option and defined as storable in the :fields option" do
      xdb = XapianDb.new(:fields => {
                           :name => { :store => true },
                           :title => { :store => true } }, :store => [:name, :gender])
      xdb.store_values.size == 3
      [:gender, :title, :name].each { |f| xdb.store_values.should include f }
    end
  end

  describe "unindexed_fields" do
    it "should return an empty array by default" do
      xdb = XapianDb.new(:fields => { :name => String, :title => String })
      xdb.unindexed_fields.should == []
    end

    it "should return fields defined as not indexed in the fields option" do
      xdb = XapianDb.new(:fields => {
                           :name => { :type => String, :index => false },
                           :title => String })
      xdb.unindexed_fields.should include :name
      xdb.unindexed_fields.should_not include :title
    end
  end

end
<|MERGE_RESOLUTION|>--- conflicted
+++ resolved
@@ -435,7 +435,22 @@
       xdb.search("jon", :synonyms => true).should_not be_empty
     end
 
-<<<<<<< HEAD
+    describe "special queries" do
+      before do
+        @xdb = XapianDb.new
+        @xdb << "Doc 1"
+        @xdb << "Doc 2"
+      end
+
+      it "should return empty array on MatchNothing" do
+        @xdb.search(Xapian::Query::MatchNothing).should be_empty
+      end
+
+      it "should return all documents on MatchAll" do
+        @xdb.search(Xapian::Query::MatchAll).length.should eq 2
+      end
+    end
+
     it "should allow to search by boolean terms" do
       xdb = XapianDb.new(:dir => tmp_dir, :create => true,
                          :fields => {
@@ -461,22 +476,6 @@
 
       xdb.search("liverpool").should be_empty
       xdb.search("city:liverpool").map(&:id).should == [2, 3]
-=======
-    describe "special queries" do
-      before do
-        @xdb = XapianDb.new
-        @xdb << "Doc 1"
-        @xdb << "Doc 2"
-      end
-
-      it "should return empty array on MatchNothing" do
-        @xdb.search(Xapian::Query::MatchNothing).should be_empty
-      end
-
-      it "should return all documents on MatchAll" do
-        @xdb.search(Xapian::Query::MatchAll).length.should eq 2
-      end
->>>>>>> 9be11482
     end
   end
 
